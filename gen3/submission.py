import json
import requests
import pandas as pd
import os


class Gen3Error(Exception):
    pass


class Gen3SubmissionQueryError(Gen3Error):
    pass


class Gen3UserError(Gen3Error):
    pass


class Gen3Submission:
    """Submit/Export/Query data from a Gen3 Submission system.

    A class for interacting with the Gen3 submission services.
    Supports submitting and exporting from Sheepdog.
    Supports GraphQL queries through Peregrine.

    Args:
        endpoint (str): The URL of the data commons.
        auth_provider (Gen3Auth): A Gen3Auth class instance.

    Examples:
        This generates the Gen3Submission class pointed at the sandbox commons while
        using the credentials.json downloaded from the commons profile page.

        >>> endpoint = "https://nci-crdc-demo.datacommons.io"
        ... auth = Gen3Auth(endpoint, refresh_file="credentials.json")
        ... sub = Gen3Submission(endpoint, auth)

    """

    def __init__(self, endpoint, auth_provider):
        self._auth_provider = auth_provider
        self._endpoint = endpoint

    def __export_file(self, filename, output):
        """Writes an API response to a file.
        """
        outfile = open(filename, "w")
        outfile.write(output)
        outfile.close
        print("\nOutput written to file: " + filename)

    def query(self, query_txt, variables=None, max_tries=1):
        """Execute a GraphQL query against a data commons.

        Args:
            query_txt (str): Query text.
            variables (:obj:`object`, optional): Dictionary of variables to pass with the query.
            max_tries (:obj:`int`, optional): Number of times to retry if the request fails.

        Examples:
            This executes a query to get the list of all the project codes for all the projects
            in the data commons.

            >>> query = "{ project(first:0) { code } }"
            ... Gen3Submission.query(query)

        """
        api_url = "{}/api/v0/submission/graphql".format(self._endpoint)
        if variables == None:
            query = {"query": query_txt}
        else:
            query = {"query": query_txt, "variables": variables}

        tries = 0
        while tries < max_tries:
            output = requests.post(api_url, auth=self._auth_provider, json=query).text
            data = json.loads(output)

            if "errors" in data:
                raise Gen3SubmissionQueryError(data["errors"])

            if not "data" in data:
                print(query_txt)
                print(data)

            tries += 1

        return data

    def export_record(self, program, project, uuid, fileformat, filename=None):
        """Export a single record into json.

        Args:
            program (str): The program the record is under.
            project (str): The project the record is under.
            uuid (str): The UUID of the record to export.
            fileformat (str): Export data as either 'json' or 'tsv'
            filename (str): Name of the file to export to; if no filename is provided, prints data to screen

        Examples:
            This exports a single record from the sandbox commons.

            >>> Gen3Submission.export_record("DCF", "CCLE", "d70b41b9-6f90-4714-8420-e043ab8b77b9", "json", filename="DCF-CCLE_one_record.json")

        """
        assert fileformat in [
            "json",
            "tsv",
        ], "File format must be either 'json' or 'tsv'"
        api_url = "{}/api/v0/submission/{}/{}/export?ids={}&format={}".format(
            self._endpoint, program, project, uuid, fileformat
        )
        output = requests.get(api_url, auth=self._auth_provider).text
        if filename is None:
            if fileformat == "json":
                output = json.loads(output)
            return output
        else:
            self.__export_file(filename, output)
            return output

    def export_node(self, program, project, node_type, fileformat, filename=None):
        """Export all records in a single node type of a project.

        Args:
            program (str): The program to which records belong.
            project (str): The project to which records belong.
            node_type (str): The name of the node to export.
            fileformat (str): Export data as either 'json' or 'tsv'
            filename (str): Name of the file to export to; if no filename is provided, prints data to screen

        Examples:
            This exports all records in the "sample" node from the CCLE project in the sandbox commons.

            >>> Gen3Submission.export_node("DCF", "CCLE", "sample", "tsv", filename="DCF-CCLE_sample_node.tsv")

        """
        assert fileformat in [
            "json",
            "tsv",
        ], "File format must be either 'json' or 'tsv'"
        api_url = "{}/api/v0/submission/{}/{}/export/?node_label={}&format={}".format(
            self._endpoint, program, project, node_type, fileformat
        )
        output = requests.get(api_url, auth=self._auth_provider).text
        if filename is None:
            if fileformat == "json":
                output = json.loads(output)
            return output
        else:
            self.__export_file(filename, output)
            return output

    def submit_record(self, program, project, json):
        """Submit record(s) to a project as json.

        Args:
            program (str): The program to submit to.
            project (str): The project to submit to.
            json (object): The json defining the record(s) to submit. For multiple records, the json should be an array of records.

        Examples:
            This submits records to the CCLE project in the sandbox commons.

            >>> Gen3Submission.submit_record("DCF", "CCLE", json)

        """
        api_url = "{}/api/v0/submission/{}/{}".format(self._endpoint, program, project)
        output = requests.put(api_url, auth=self._auth_provider, json=json).text
        return output

    def delete_record(self, program, project, uuid):
        """Delete a record from a project.
        Args:
            program (str): The program to delete from.
            project (str): The project to delete from.
            uuid (str): The uuid of the record to delete

        Examples:
            This deletes a record from the CCLE project in the sandbox commons.

            >>> Gen3Submission.delete_record("DCF", "CCLE", uuid)
        """
        api_url = "{}/api/v0/submission/{}/{}/entities/{}".format(
            self._endpoint, program, project, uuid
        )
        output = requests.delete(api_url, auth=self._auth_provider).text
        return output

    def create_project(self, program, json):
        """Create a project.
        Args:
            program (str): The program to create a project on
            json (object): The json of the project to create

        Examples:
            This creates a project on the DCF program in the sandbox commons.

            >>> Gen3Submission.create_project("DCF", json)
        """
        api_url = "{}/api/v0/submission/{}".format(self._endpoint, program)
        output = requests.put(api_url, auth=self._auth_provider, json=json).text
        return output

    def delete_project(self, program, project):
        """Delete a project.

        This deletes an empty project from the commons.

        Args:
            program (str): The program containing the project to delete.
            project (str): The project to delete.

        Examples:
            This deletes the "CCLE" project from the "DCF" program.

            >>> Gen3Submission.delete_project("DCF", "CCLE")

        """
        api_url = "{}/api/v0/submission/{}/{}".format(self._endpoint, program, project)
        output = requests.delete(api_url, auth=self._auth_provider).text
        return output

    def create_program(self, json):
        """Create a program.
        Args:
            json (object): The json of the program to create

        Examples:
            This creates a program in the sandbox commons.

            >>> Gen3Submission.create_program(json)
        """
        api_url = "{}/api/v0/submission/".format(self._endpoint)
        output = requests.post(api_url, auth=self._auth_provider, json=json).text
        return output

    def delete_program(self, program):
        """Delete a program.

        This deletes an empty program from the commons.

        Args:
            program (str): The program to delete.

        Examples:
            This deletes the "DCF" program.

            >>> Gen3Submission.delete_program("DCF")

        """
        api_url = "{}/api/v0/submission/{}".format(self._endpoint, program)
        output = requests.delete(api_url, auth=self._auth_provider).text
        return output

    def get_dictionary_node(self, node_type):
        """Returns the dictionary schema for a specific node.

        This gets the current json dictionary schema for a specific node type in a commons.

        Args:
            node_type (str): The node_type (or name of the node) to retrieve.

        Examples:
            This returns the dictionary schema the "subject" node.

            >>> Gen3Submission.get_dictionary_node("subject")

        """
        api_url = "{}/api/v0/submission/_dictionary/{}".format(
            self._endpoint, node_type
        )
        output = requests.get(api_url).text
        data = json.loads(output)
        return data

    def get_dictionary_all(self):
        """Returns the entire dictionary object for a commons.

        This gets a json of the current dictionary schema for a commons.

        Examples:
            This returns the dictionary schema for a commons.

            >>> Gen3Submission.get_dictionary_all()

        """
        return self.get_dictionary_node("_all")

    def get_graphql_schema(self):
        """Returns the GraphQL schema for a commons.

        This runs the GraphQL introspection query against a commons and returns the results.

        Examples:
            This returns the GraphQL schema.

            >>> Gen3Submission.get_graphql_schema()

        """
        api_url = "{}/api/v0/submission/getschema".format(self._endpoint)
        output = requests.get(api_url).text
        data = json.loads(output)
        return data

    def submit_file(self, project_id, filename, chunk_size=30, row_offset=0):
        """Submit record(s) to a project as json.

        Args:
            project_id (str): The project_id to submit to.
            filename (str): The file containing data to submit. The format can be TSV, CSV or XLSX (first worksheet only for now).
            chunk_size (integer): The number of rows of data to submit for each request to the API.
            row_offset (integer): The number of rows of data to skip; '0' starts submission from the first row and submits all data.

        Examples:
            This submits a spreadsheet file containing multiple records in rows to the CCLE project in the sandbox commons.

            >>> Gen3Submission.submit_file("DCF-CCLE","data_spreadsheet.tsv")

        """
        # Read the file in as a pandas DataFrame
        f = os.path.basename(filename)
        if f.lower().endswith(".csv"):
            df = pd.read_csv(filename, header=0, sep=",", dtype=str).fillna("")
        elif f.lower().endswith(".xlsx"):
            xl = pd.ExcelFile(filename, dtype=str)  # load excel file
            sheet = xl.sheet_names[0]  # sheetname
            df = xl.parse(sheet)  # save sheet as dataframe
            converters = {
                col: str for col in list(df)
            }  # make sure int isn't converted to float
            df = pd.read_excel(filename, converters=converters).fillna("")  # remove nan
        elif filename.lower().endswith((".tsv", ".txt")):
            df = pd.read_csv(filename, header=0, sep="\t", dtype=str).fillna("")
        else:
            raise Gen3UserError("Please upload a file in CSV, TSV, or XLSX format.")

        # Chunk the file
<<<<<<< HEAD
        print("\nSubmitting " + filename + " with " + str(len(df)) + " records.")
        program, project = project_id.split("-", 1)
=======
        print("\nSubmitting {} with {} records.".format(filename, str(len(df))))
        program,project = project_id.split('-',1)
>>>>>>> b6657b39
        api_url = "{}/api/v0/submission/{}/{}".format(self._endpoint, program, project)
        headers = {"content-type": "text/tab-separated-values"}

        start = row_offset
        end = row_offset + chunk_size
        chunk = df[start:end]

        count = 0

        results = {
            "failed": {
                "messages": [],
                "submitter_ids": [],
            },  # these are invalid records
            "other": [],  # any unhandled API responses
            "details": [],  # entire API response details
            "succeeded": [],  # list of submitter_ids that were successfully updated/created
            "responses": [],  # list of API response codes
            "missing": [],
        }  # list of submitter_ids missing from API response details

        while (start + len(chunk)) <= len(df):

            timeout = False
            valid = []
            invalid = []
            count += 1
            print(
                "Chunk "
                + str(count)
                + " (chunk size: "
                + str(chunk_size)
                + ", submitted: "
                + str(
                    len(results["succeeded"]) + len(results["failed"]["submitter_ids"])
                )
                + " of "
                + str(len(df))
                + "):  "
            )

            response = requests.put(
                api_url,
                auth=self._auth_provider,
                data=chunk.to_csv(sep="\t", index=False),
                headers=headers,
            ).text
            results["details"].append(response)

            # Handle the API response
            if '"code": 200' in response:  # success
                res = json.loads(response)
                entities = res["entities"]
                print("\t Succeeded: " + str(len(entities)) + " entities.")
                results["responses"].append(
                    "Chunk "
                    + str(count)
                    + " Succeeded: "
                    + str(len(entities))
                    + " entities."
                )
                # res = json.loads(response)
                for entity in entities:
                    sid = entity["unique_keys"][0]["submitter_id"]
                    results["succeeded"].append(sid)

            elif '"code": 4' in response:  # failure
                res = json.loads(response)
<<<<<<< HEAD
                entities = res["entities"]
                print("\tFailed: " + str(len(entities)) + " entities.")
                results["responses"].append(
                    "Chunk "
                    + str(count)
                    + " Failed: "
                    + str(len(entities))
                    + " entities."
                )
                # res = json.loads(response)
=======
                entities = res.get('entities', [])
                print("\tFailed: "+str(len(entities))+" entities.")
                results['responses'].append("Chunk "+str(count)+" Failed: "+str(len(entities))+" entities.")
                #res = json.loads(response)
>>>>>>> b6657b39
                for entity in entities:
                    sid = entity["unique_keys"][0]["submitter_id"]
                    if entity["valid"]:  # valid but failed
                        valid.append(sid)
                    else:  # invalid and failed
                        message = entity["errors"][0]["message"]
                        results["failed"]["messages"].append(message)
                        results["failed"]["submitter_ids"].append(sid)
                        invalid.append(sid)
                print("\tInvalid records in this chunk: " + str(len(invalid)))

            elif (
                '"error": {"Request Timeout' in response
                or "413 Request Entity Too Large" in response
            ):  # timeout
                print("\t Request Timeout: " + response)
                results["responses"].append("Request Timeout: " + response)
                timeout = True

            elif '"code": 5' in response:  # internal server error
                print("\t Internal Server Error: " + response)
<<<<<<< HEAD
                results["responses"].append("Internal Server Error: " + response)

            elif '"message": ' in response and "code" not in response:  # other?
                print(
                    "\t No code in the API response for Chunk "
                    + str(count)
                    + ": "
                    + res["message"]
                )
                print("\t " + str(res["transactional_errors"]))
                results["responses"].append(
                    "Error Chunk " + str(count) + ": " + res["message"]
                )
                results["other"].append(res["transactional_errors"])

            else:  # catch-all for any other response
                print("\t Unhandled API-response: " + response)
                results["responses"].append("Unhandled API response: " + response)

            if (
                len(valid) > 0
            ):  # if valid entities failed bc grouped with invalid, retry submission
                chunk = chunk.loc[
                    df["submitter_id"].isin(valid)
                ]  # these are records that weren't successful because they were part of a chunk that failed, but are valid and can be resubmitted without changes
                print(
                    "Retrying submission of valid entities from failed chunk: "
                    + str(len(chunk))
                    + " valid entities."
                )

            elif timeout is False:  # get new chunk if didn't timeout
                start += chunk_size
=======
                results['responses'].append("Internal Server Error: " + response)

            elif '"message": ' in response and 'code' not in response: # other?
                print("\t No code in the API response for Chunk " + str(count) + ": " + res.get('message'))
                print("\t " + str(res.get('transactional_errors')))
                results['responses'].append("Error Chunk " + str(count) + ": " + res.get('message'))
                results['other'].append(res.get('transactional_errors'))

            else: # catch-all for any other response
                print("\t Unhandled API-response: "+response)
                results['responses'].append("Unhandled API response: "+response)

            if len(valid) > 0: # if valid entities failed bc grouped with invalid, retry submission
                chunk = chunk.loc[df['submitter_id'].isin(valid)] # these are records that weren't successful because they were part of a chunk that failed, but are valid and can be resubmitted without changes
                print("Retrying submission of valid entities from failed chunk: " + str(len(chunk)) + " valid entities.")

            elif timeout is False: # get new chunk if didn't timeout
                start+=chunk_size
>>>>>>> b6657b39
                end = start + chunk_size
                chunk = df[start:end]

            else:  # if timeout, reduce chunk size and retry smaller chunk
                chunk_size = int(chunk_size / 2)
                end = start + chunk_size
                chunk = df[start:end]
                print("Retrying Chunk with reduced chunk_size: " + str(chunk_size))
                timeout = False

        print("Finished data submission.")
        print("Successful records: " + str(len(set(results["succeeded"]))))
        print(
            "Failed invalid records: "
            + str(len(set(results["failed"]["submitter_ids"])))
        )

        return results<|MERGE_RESOLUTION|>--- conflicted
+++ resolved
@@ -336,13 +336,8 @@
             raise Gen3UserError("Please upload a file in CSV, TSV, or XLSX format.")
 
         # Chunk the file
-<<<<<<< HEAD
-        print("\nSubmitting " + filename + " with " + str(len(df)) + " records.")
-        program, project = project_id.split("-", 1)
-=======
         print("\nSubmitting {} with {} records.".format(filename, str(len(df))))
         program,project = project_id.split('-',1)
->>>>>>> b6657b39
         api_url = "{}/api/v0/submission/{}/{}".format(self._endpoint, program, project)
         headers = {"content-type": "text/tab-separated-values"}
 
@@ -411,23 +406,10 @@
 
             elif '"code": 4' in response:  # failure
                 res = json.loads(response)
-<<<<<<< HEAD
-                entities = res["entities"]
-                print("\tFailed: " + str(len(entities)) + " entities.")
-                results["responses"].append(
-                    "Chunk "
-                    + str(count)
-                    + " Failed: "
-                    + str(len(entities))
-                    + " entities."
-                )
-                # res = json.loads(response)
-=======
                 entities = res.get('entities', [])
                 print("\tFailed: "+str(len(entities))+" entities.")
                 results['responses'].append("Chunk "+str(count)+" Failed: "+str(len(entities))+" entities.")
                 #res = json.loads(response)
->>>>>>> b6657b39
                 for entity in entities:
                     sid = entity["unique_keys"][0]["submitter_id"]
                     if entity["valid"]:  # valid but failed
@@ -449,41 +431,6 @@
 
             elif '"code": 5' in response:  # internal server error
                 print("\t Internal Server Error: " + response)
-<<<<<<< HEAD
-                results["responses"].append("Internal Server Error: " + response)
-
-            elif '"message": ' in response and "code" not in response:  # other?
-                print(
-                    "\t No code in the API response for Chunk "
-                    + str(count)
-                    + ": "
-                    + res["message"]
-                )
-                print("\t " + str(res["transactional_errors"]))
-                results["responses"].append(
-                    "Error Chunk " + str(count) + ": " + res["message"]
-                )
-                results["other"].append(res["transactional_errors"])
-
-            else:  # catch-all for any other response
-                print("\t Unhandled API-response: " + response)
-                results["responses"].append("Unhandled API response: " + response)
-
-            if (
-                len(valid) > 0
-            ):  # if valid entities failed bc grouped with invalid, retry submission
-                chunk = chunk.loc[
-                    df["submitter_id"].isin(valid)
-                ]  # these are records that weren't successful because they were part of a chunk that failed, but are valid and can be resubmitted without changes
-                print(
-                    "Retrying submission of valid entities from failed chunk: "
-                    + str(len(chunk))
-                    + " valid entities."
-                )
-
-            elif timeout is False:  # get new chunk if didn't timeout
-                start += chunk_size
-=======
                 results['responses'].append("Internal Server Error: " + response)
 
             elif '"message": ' in response and 'code' not in response: # other?
@@ -502,7 +449,6 @@
 
             elif timeout is False: # get new chunk if didn't timeout
                 start+=chunk_size
->>>>>>> b6657b39
                 end = start + chunk_size
                 chunk = df[start:end]
 
